/*
 * Copyright 2014 Netflix, Inc.
 *
 * Licensed under the Apache License, Version 2.0 (the "License");
 * you may not use this file except in compliance with the License.
 * You may obtain a copy of the License at
 *
 *    http://www.apache.org/licenses/LICENSE-2.0
 *
 * Unless required by applicable law or agreed to in writing, software
 * distributed under the License is distributed on an "AS IS" BASIS,
 * WITHOUT WARRANTIES OR CONDITIONS OF ANY KIND, either express or implied.
 * See the License for the specific language governing permissions and
 * limitations under the License.
 */

package com.netflix.spinnaker.oort.data.aws.front50

import com.netflix.spinnaker.oort.data.aws.ApplicationLoader
import com.netflix.spinnaker.oort.data.aws.Keys
import com.netflix.spinnaker.oort.model.CacheService
import com.netflix.spinnaker.oort.model.aws.AmazonApplication
import com.netflix.spinnaker.oort.security.NamedAccountProvider
import com.netflix.spinnaker.oort.security.aws.AmazonNamedAccount
import groovy.transform.CompileStatic
import org.apache.log4j.Logger
import org.springframework.beans.factory.annotation.Autowired
import org.springframework.scheduling.annotation.Async
import org.springframework.scheduling.annotation.Scheduled
import org.springframework.stereotype.Component
import org.springframework.web.client.RestTemplate

@CompileStatic
@Component("front50ApplicationLoader")
class Front50ApplicationLoader implements ApplicationLoader {
  private static final Logger log = Logger.getLogger(this)

  @Autowired
  NamedAccountProvider namedAccountProvider

  @Autowired
  CacheService cacheService

  @Autowired
  RestTemplate restTemplate

  @Async
  @Scheduled(fixedRateString = '${cacheRefreshMs:60000}')
  void load() {
    log.info "Beginning Front50 Application Caching..."
    for (name in namedAccountProvider.accountNames) {
      def a = namedAccountProvider.get(name)
      if (!(a instanceof AmazonNamedAccount)) {
        continue
      }
      def account = (AmazonNamedAccount) a
      if (account.front50) {
        try {
          def list = (List<Map<String, String>>) restTemplate.getForObject("${account.front50}/applications", List)
          for (Map<String, String> input in list) {
            def appName = input.name.toLowerCase()
<<<<<<< HEAD
            AmazonApplication application = (AmazonApplication) cacheService.retrieve(Keys.getApplicationKey("${Keys.Namespace.APPLICATIONS}:${appName}")) ?: new AmazonApplication(name: appName, attributes: [:])
=======
            AmazonApplication application = cacheService.retrieve(Keys.getApplicationKey("applications:${appName}"), AmazonApplication) ?: new AmazonApplication(name: appName, attributes: [:])
>>>>>>> c5315a34
            application.attributes += input
            cacheService.put(Keys.getApplicationKey(application.name), application)
          }
        } catch (e) {
          log.error "ERROR LOADING APPLICATION METADATA FROM FRONT50!!", e
        }
      }
    }
  }
}<|MERGE_RESOLUTION|>--- conflicted
+++ resolved
@@ -59,11 +59,7 @@
           def list = (List<Map<String, String>>) restTemplate.getForObject("${account.front50}/applications", List)
           for (Map<String, String> input in list) {
             def appName = input.name.toLowerCase()
-<<<<<<< HEAD
-            AmazonApplication application = (AmazonApplication) cacheService.retrieve(Keys.getApplicationKey("${Keys.Namespace.APPLICATIONS}:${appName}")) ?: new AmazonApplication(name: appName, attributes: [:])
-=======
-            AmazonApplication application = cacheService.retrieve(Keys.getApplicationKey("applications:${appName}"), AmazonApplication) ?: new AmazonApplication(name: appName, attributes: [:])
->>>>>>> c5315a34
+            AmazonApplication application = cacheService.retrieve(Keys.getApplicationKey("${Keys.Namespace.APPLICATIONS}:${appName}"), AmazonApplication) ?: new AmazonApplication(name: appName, attributes: [:])
             application.attributes += input
             cacheService.put(Keys.getApplicationKey(application.name), application)
           }
